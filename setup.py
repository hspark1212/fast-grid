--- conflicted
+++ resolved
@@ -5,11 +5,7 @@
 
 setup(
     name="fast-grid",
-<<<<<<< HEAD
-    version="0.1.10",
-=======
-    version="0.1.8",
->>>>>>> 3078b916
+    version="0.1.5",
     description="Fast grid calculation",
     author="Hyunsoo Park",
     author_email="hpark@ic.ac.uk",
@@ -19,14 +15,8 @@
         "numba",
         "fire",
         "pandas",
-<<<<<<< HEAD
-        "MDAnalysis",
-=======
         "plotly",
-        "ipykernel",
-        "nbformat",
-        "cython",
->>>>>>> 3078b916
+        "pandas",
     ],
     entry_points={"console_scripts": ["fast-grid=fast_grid.calculate_grid:cli"]},
     packages=find_packages(),
